--- conflicted
+++ resolved
@@ -8,17 +8,8 @@
         pass
 
     def test_init(self):
-<<<<<<< HEAD
         kin_scaling = KinScalingConfig(anisotropy_model="NONE", r_eff=None, gamma_in_scaling=None, log_m2l_scaling=None)
         kin_scaling._anisotropy_model = "BAD"
 
         with npt.assert_raises(ValueError):
-            kin_scaling.anisotropy_kwargs()
-=======
-        KinScalingConfig(
-            anisotropy_model="NONE",
-            r_eff=None,
-            gamma_in_scaling=None,
-            log_m2l_scaling=None,
-        )
->>>>>>> 7ce952a3
+            kin_scaling.anisotropy_kwargs()