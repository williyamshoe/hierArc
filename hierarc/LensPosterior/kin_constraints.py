import copy

import numpy as np
from hierarc.LensPosterior.base_config import BaseLensConfig


class KinConstraints(BaseLensConfig):
<<<<<<< HEAD
    """
    class that manages constraints from Integral Field Unit spectral observations.
    """
    def __init__(self, z_lens, z_source, theta_E, theta_E_error, gamma, gamma_error, r_eff, r_eff_error,
                 sigma_v_measured, kwargs_aperture, kwargs_seeing, kwargs_numerics_galkin, anisotropy_model,
                 sigma_v_error_independent=None, sigma_v_error_covariant=None, sigma_v_error_cov_matrix=None,
                 kwargs_lens_light=None, lens_light_model_list=['HERNQUIST'],
                 lens_model_list=None,
                 MGE_light=False, kwargs_mge_light=None, hernquist_approx=True, sampling_number=1000,
                 num_psf_sampling=100, num_kin_sampling=1000, multi_observations=False):
=======
    """Class that manages constraints from Integral Field Unit spectral observations."""

    def __init__(
        self,
        z_lens,
        z_source,
        theta_E,
        theta_E_error,
        gamma,
        gamma_error,
        r_eff,
        r_eff_error,
        sigma_v_measured,
        kwargs_aperture,
        kwargs_seeing,
        kwargs_numerics_galkin,
        anisotropy_model,
        sigma_v_error_independent=None,
        sigma_v_error_covariant=None,
        sigma_v_error_cov_matrix=None,
        kwargs_lens_light=None,
        lens_light_model_list=["HERNQUIST"],
        MGE_light=False,
        kwargs_mge_light=None,
        hernquist_approx=True,
        sampling_number=1000,
        num_psf_sampling=100,
        num_kin_sampling=1000,
        multi_observations=False,
    ):
>>>>>>> 2e70aeb0
        """

        :param z_lens: lens redshift
        :param z_source: source redshift
        :param theta_E: Einstein radius (in arc seconds)
        :param theta_E_error: 1-sigma error on Einstein radius
        :param gamma: power-law slope (2 = isothermal) estimated from imaging data
        :param gamma_error: 1-sigma uncertainty on power-law slope
        :param r_eff: half-light radius of the deflector (arc seconds)
        :param r_eff_error: uncertainty on half-light radius
        :param sigma_v_measured: numpy array of IFU velocity dispersion of the main deflector in km/s
        :param sigma_v_error_independent: numpy array of 1-sigma uncertainty in velocity dispersion of the IFU
         observation independent of each other
        :param sigma_v_error_covariant: covariant error in the measured kinematics shared among all IFU measurements
        :param sigma_v_error_cov_matrix: error covariance matrix in the sigma_v measurements (km/s)^2
        :type sigma_v_error_cov_matrix: nxn matrix with n the length of the sigma_v_measured array
        :param kwargs_aperture: spectroscopic aperture keyword arguments, see lenstronomy.Galkin.aperture for options
        :param kwargs_seeing: seeing condition of spectroscopic observation, corresponds to kwargs_psf in the GalKin
         module specified in lenstronomy.GalKin.psf
        :param kwargs_numerics_galkin: numerical settings for the integrated line-of-sight velocity dispersion
        :param anisotropy_model: type of stellar anisotropy model. See details in MamonLokasAnisotropy() class of
         lenstronomy.GalKin.anisotropy
        :param lens_model_list: keyword argument list of lens model (optional)
        :param kwargs_lens_light: keyword argument list of lens light model (optional)
        :param kwargs_mge_light: keyword arguments that go into the MGE decomposition routine
        :param hernquist_approx: bool, if True, uses the Hernquist approximation for the light profile
        :param multi_observations: bool, if True, interprets kwargs_aperture and kwargs_seeing as lists of multiple
         observations
        """
        self._sigma_v_measured = np.array(sigma_v_measured)
        self._sigma_v_error_independent = np.array(sigma_v_error_independent)
        self._sigma_v_error_covariant = sigma_v_error_covariant
        self._sigma_v_error_cov_matrix = sigma_v_error_cov_matrix

        self._kwargs_lens_light = kwargs_lens_light
        self._anisotropy_model = anisotropy_model
<<<<<<< HEAD
        BaseLensConfig.__init__(self, z_lens, z_source, theta_E, theta_E_error, gamma, gamma_error, r_eff, r_eff_error,
                                kwargs_aperture, kwargs_seeing, kwargs_numerics_galkin,
                                anisotropy_model,
                                lens_model_list=lens_model_list,
                                kwargs_lens_light=kwargs_lens_light,
                                lens_light_model_list=lens_light_model_list, MGE_light=MGE_light,
                                kwargs_mge_light=kwargs_mge_light, hernquist_approx=hernquist_approx,
                                sampling_number=sampling_number, num_psf_sampling=num_psf_sampling,
                                num_kin_sampling=num_kin_sampling, multi_observations=multi_observations)
=======
        BaseLensConfig.__init__(
            self,
            z_lens,
            z_source,
            theta_E,
            theta_E_error,
            gamma,
            gamma_error,
            r_eff,
            r_eff_error,
            kwargs_aperture,
            kwargs_seeing,
            kwargs_numerics_galkin,
            anisotropy_model,
            kwargs_lens_light=kwargs_lens_light,
            lens_light_model_list=lens_light_model_list,
            MGE_light=MGE_light,
            kwargs_mge_light=kwargs_mge_light,
            hernquist_approx=hernquist_approx,
            sampling_number=sampling_number,
            num_psf_sampling=num_psf_sampling,
            num_kin_sampling=num_kin_sampling,
            multi_observations=multi_observations,
        )
>>>>>>> 2e70aeb0

    def j_kin_draw(self, kwargs_anisotropy, no_error=False):
        """One simple sampling realization of the dimensionless kinematics of the model.

        :param kwargs_anisotropy: keyword argument of anisotropy setting
        :param no_error: bool, if True, does not render from the uncertainty but uses
            the mean values instead
        :return: dimensionless kinematic component J() Birrer et al. 2016, 2019
        """
        theta_E_draw, gamma_draw, r_eff_draw, delta_r_eff = self.draw_lens(
            no_error=no_error
        )
        kwargs_lens = [
            {"theta_E": theta_E_draw, "gamma": gamma_draw, "center_x": 0, "center_y": 0}
        ]
        if self._kwargs_lens_light is None:
            kwargs_light = [{"Rs": r_eff_draw * 0.551, "amp": 1.0}]
        else:
            kwargs_light = copy.deepcopy(self._kwargs_lens_light)
            for kwargs in kwargs_light:
                if "Rs" in kwargs:
                    kwargs["Rs"] *= delta_r_eff
                if "R_sersic" in kwargs:
                    kwargs["R_sersic"] *= delta_r_eff
        j_kin = self.velocity_dispersion_map_dimension_less(
            kwargs_lens=kwargs_lens,
            kwargs_lens_light=kwargs_light,
            kwargs_anisotropy=kwargs_anisotropy,
            r_eff=r_eff_draw,
            theta_E=theta_E_draw,
            gamma=gamma_draw,
        )
        return j_kin

    def hierarchy_configuration(self, num_sample_model=20):
        """Routine to configure the likelihood to be used in the hierarchical sampling.
        In particular, a default configuration is set to compute the Gaussian
        approximation of Ds/Dds by sampling the posterior and the estimate of the
        variance of the sample. The anisotropy scaling is then performed. Different
        anisotropy models are supported.

        :param num_sample_model: number of samples drawn from the lens and light model
            posterior to compute the dimensionless kinematic component J()
        :return: keyword arguments
        """

        j_model_list, error_cov_j_sqrt = self.model_marginalization(num_sample_model)
        ani_scaling_array_list = self.anisotropy_scaling()
        error_cov_measurement = self.error_cov_measurement
        # configuration keyword arguments for the hierarchical sampling
        kwargs_likelihood = {
            "z_lens": self._z_lens,
            "z_source": self._z_source,
            "likelihood_type": "IFUKinCov",
            "sigma_v_measurement": self._sigma_v_measured,
            "anisotropy_model": self._anisotropy_model,
            "j_model": j_model_list,
            "error_cov_measurement": error_cov_measurement,
            "error_cov_j_sqrt": error_cov_j_sqrt,
            "ani_param_array": self.ani_param_array,
            "ani_scaling_array_list": ani_scaling_array_list,
        }
        return kwargs_likelihood

    def model_marginalization(self, num_sample_model=20):
        """

        :param num_sample_model: number of samples drawn from the lens and light model posterior to compute the
         dimensionless kinematic component J()
        :return: J() as array for each measurement prediction, covariance matrix in sqrt(J)
        """
        num_data = len(self._sigma_v_measured)
        j_kin_matrix = np.zeros(
            (num_sample_model, num_data)
        )  # matrix that contains the sampled J() distribution
        for i in range(num_sample_model):
            j_kin = self.j_kin_draw(self.kwargs_anisotropy_base, no_error=False)
            j_kin_matrix[i, :] = j_kin

        error_cov_j_sqrt = np.cov(np.sqrt(j_kin_matrix.T))
        j_model_list = np.mean(j_kin_matrix, axis=0)
        return j_model_list, error_cov_j_sqrt

    @property
    def error_cov_measurement(self):
        """Error covariance matrix of the measured velocity dispersion data points This
        is either calculated from the diagonal 'sigma_v_error_independent' and the off-
        diagonal 'sigma_v_error_covariant' terms, or directly from the
        'sigma_v_error_cov_matrix' if provided.

        :return: nxn matrix of the error covariances in the velocity dispersion
            measurements (km/s)^2
        """
        if self._sigma_v_error_cov_matrix is None:
            if (
                self._sigma_v_error_independent is None
                or self._sigma_v_error_covariant is None
            ):
                raise ValueError(
                    "sigma_v_error_independent and sigma_v_error_covariant need to be provided as arrays "
                    "of the same length as sigma_v_measurement."
                )
            error_covariance_array = (
                np.ones_like(self._sigma_v_error_independent)
                * self._sigma_v_error_covariant
            )
            error_cov_measurement = np.outer(
                error_covariance_array, error_covariance_array
            ) + np.diag(self._sigma_v_error_independent**2)
            return error_cov_measurement
        else:
            return self._sigma_v_error_cov_matrix

    def anisotropy_scaling(self):
        """

        :return: anisotropy scaling grid along the axes defined by ani_param_array
        """
        j_ani_0 = self.j_kin_draw(self.kwargs_anisotropy_base, no_error=True)
        return self._anisotropy_scaling_relative(j_ani_0)

    def _anisotropy_scaling_relative(self, j_ani_0):
        """Anisotropy scaling relative to a default J prediction.

        :param j_ani_0: default J() prediction for default anisotropy
        :return: list of arrays (for the number of measurements) according to anisotropy
            scaling
        """
        num_data = len(self._sigma_v_measured)

        if self._anisotropy_model == "GOM":
            ani_scaling_array_list = [
                np.zeros((len(self.ani_param_array[0]), len(self.ani_param_array[1])))
                for _ in range(num_data)
            ]
            for i, a_ani in enumerate(self.ani_param_array[0]):
                for j, beta_inf in enumerate(self.ani_param_array[1]):
                    kwargs_anisotropy = self.anisotropy_kwargs(
                        a_ani=a_ani, beta_inf=beta_inf
                    )
                    j_kin_ani = self.j_kin_draw(kwargs_anisotropy, no_error=True)
                    for k, j_kin in enumerate(j_kin_ani):
                        ani_scaling_array_list[k][i, j] = (
                            j_kin / j_ani_0[k]
                        )  # perhaps change the order
        elif self._anisotropy_model in ["OM", "const"]:
            ani_scaling_array_list = [[] for _ in range(num_data)]
            for a_ani in self.ani_param_array:
                kwargs_anisotropy = self.anisotropy_kwargs(a_ani)
                j_kin_ani = self.j_kin_draw(kwargs_anisotropy, no_error=True)
                for i, j_kin in enumerate(j_kin_ani):
                    ani_scaling_array_list[i].append(j_kin / j_ani_0[i])
        else:
            raise ValueError("anisotropy model %s not valid." % self._anisotropy_model)
        return ani_scaling_array_list<|MERGE_RESOLUTION|>--- conflicted
+++ resolved
@@ -5,7 +5,6 @@
 
 
 class KinConstraints(BaseLensConfig):
-<<<<<<< HEAD
     """
     class that manages constraints from Integral Field Unit spectral observations.
     """
@@ -16,38 +15,6 @@
                  lens_model_list=None,
                  MGE_light=False, kwargs_mge_light=None, hernquist_approx=True, sampling_number=1000,
                  num_psf_sampling=100, num_kin_sampling=1000, multi_observations=False):
-=======
-    """Class that manages constraints from Integral Field Unit spectral observations."""
-
-    def __init__(
-        self,
-        z_lens,
-        z_source,
-        theta_E,
-        theta_E_error,
-        gamma,
-        gamma_error,
-        r_eff,
-        r_eff_error,
-        sigma_v_measured,
-        kwargs_aperture,
-        kwargs_seeing,
-        kwargs_numerics_galkin,
-        anisotropy_model,
-        sigma_v_error_independent=None,
-        sigma_v_error_covariant=None,
-        sigma_v_error_cov_matrix=None,
-        kwargs_lens_light=None,
-        lens_light_model_list=["HERNQUIST"],
-        MGE_light=False,
-        kwargs_mge_light=None,
-        hernquist_approx=True,
-        sampling_number=1000,
-        num_psf_sampling=100,
-        num_kin_sampling=1000,
-        multi_observations=False,
-    ):
->>>>>>> 2e70aeb0
         """
 
         :param z_lens: lens redshift
@@ -84,7 +51,7 @@
 
         self._kwargs_lens_light = kwargs_lens_light
         self._anisotropy_model = anisotropy_model
-<<<<<<< HEAD
+
         BaseLensConfig.__init__(self, z_lens, z_source, theta_E, theta_E_error, gamma, gamma_error, r_eff, r_eff_error,
                                 kwargs_aperture, kwargs_seeing, kwargs_numerics_galkin,
                                 anisotropy_model,
@@ -94,32 +61,6 @@
                                 kwargs_mge_light=kwargs_mge_light, hernquist_approx=hernquist_approx,
                                 sampling_number=sampling_number, num_psf_sampling=num_psf_sampling,
                                 num_kin_sampling=num_kin_sampling, multi_observations=multi_observations)
-=======
-        BaseLensConfig.__init__(
-            self,
-            z_lens,
-            z_source,
-            theta_E,
-            theta_E_error,
-            gamma,
-            gamma_error,
-            r_eff,
-            r_eff_error,
-            kwargs_aperture,
-            kwargs_seeing,
-            kwargs_numerics_galkin,
-            anisotropy_model,
-            kwargs_lens_light=kwargs_lens_light,
-            lens_light_model_list=lens_light_model_list,
-            MGE_light=MGE_light,
-            kwargs_mge_light=kwargs_mge_light,
-            hernquist_approx=hernquist_approx,
-            sampling_number=sampling_number,
-            num_psf_sampling=num_psf_sampling,
-            num_kin_sampling=num_kin_sampling,
-            multi_observations=multi_observations,
-        )
->>>>>>> 2e70aeb0
 
     def j_kin_draw(self, kwargs_anisotropy, no_error=False):
         """One simple sampling realization of the dimensionless kinematics of the model.
