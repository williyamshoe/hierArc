from lenstronomy.Analysis.td_cosmography import TDCosmography
from hierarc.LensPosterior.imaging_constraints import ImageModelPosterior
from hierarc.LensPosterior.anisotropy_config import AnisotropyConfig


class BaseLensConfig(TDCosmography, ImageModelPosterior, AnisotropyConfig):
    """This class contains and manages the base configurations of the lens posteriors
    and makes sure that they are universally applied consistently through the different
    likelihood definitions."""

    def __init__(
        self,
        z_lens,
        z_source,
        theta_E,
        theta_E_error,
        gamma,
        gamma_error,
        r_eff,
        r_eff_error,
        kwargs_aperture,
        kwargs_seeing,
        kwargs_numerics_galkin,
        anisotropy_model,
        lens_model_list=None,
        kwargs_lens_light=None,
        lens_light_model_list=["HERNQUIST"],
        MGE_light=False,
        kwargs_mge_light=None,
        hernquist_approx=True,
        sampling_number=1000,
        num_psf_sampling=100,
        num_kin_sampling=1000,
        multi_observations=False,
    ):
        """

        :param z_lens: lens redshift
        :param z_source: source redshift
        :param theta_E: Einstein radius (in arc seconds)
        :param theta_E_error: 1-sigma error on Einstein radius
        :param gamma: power-law slope (2 = isothermal) estimated from imaging data
        :param gamma_error: 1-sigma uncertainty on power-law slope
        :param r_eff: half-light radius of the deflector (arc seconds)
        :param r_eff_error: uncertainty on half-light radius
<<<<<<< HEAD
        :param kwargs_aperture: spectroscopic aperture keyword arguments, see
        lenstronomy.Galkin.aperture for options
        :param kwargs_seeing: seeing condition of spectroscopic observation, corresponds
            to kwargs_psf in the GalKin module specified in lenstronomy.GalKin.psf
        :param kwargs_numerics_galkin: numerical settings for the integrated
            line-of-sight velocity dispersion
        :param anisotropy_model: type of stellar anisotropy model. See details in
            MamonLokasAnisotropy() class of lenstronomy.GalKin.anisotropy
        :param multi_observations: bool, if True, interprets kwargs_aperture and
            kwargs_seeing as lists of multiple observations
=======
        :param kwargs_aperture: spectroscopic aperture keyword arguments, see lenstronomy.Galkin.aperture for options
        :param kwargs_seeing: seeing condition of spectroscopic observation, corresponds to kwargs_psf in the GalKin module specified in lenstronomy.GalKin.psf
        :param kwargs_numerics_galkin: numerical settings for the integrated line-of-sight velocity dispersion
        :param anisotropy_model: type of stellar anisotropy model. See details in MamonLokasAnisotropy() class of lenstronomy.GalKin.anisotropy
        :param multi_observations: bool, if True, interprets kwargs_aperture and kwargs_seeing as lists of multiple
         observations
        :param lens_model_list: keyword argument list of lens model (optional)
>>>>>>> bb4bded4
        :param kwargs_lens_light: keyword argument list of lens light model (optional)
        :param kwargs_mge_light: keyword arguments that go into the MGE decomposition
            routine
        :param hernquist_approx: bool, if True, uses the Hernquist approximation for the
            light profile
        """
        self._z_lens, self._z_source = z_lens, z_source

        if lens_model_list is None:
            kwargs_model = {
                "lens_model_list": ["SPP"],
                "lens_light_model_list": lens_light_model_list,
            }
        else:
            kwargs_model = {
                "lens_model_list": lens_model_list,
                "lens_light_model_list": lens_light_model_list,
            }
        TDCosmography.__init__(
            self,
            z_lens,
            z_source,
            kwargs_model,
            cosmo_fiducial=None,
            lens_model_kinematics_bool=None,
            light_model_kinematics_bool=None,
            kwargs_seeing=kwargs_seeing,
            kwargs_aperture=kwargs_aperture,
            multi_observations=multi_observations,
        )

        analytic_kinematics = False
        self.kinematics_modeling_settings(
            anisotropy_model,
            kwargs_numerics_galkin,
            analytic_kinematics=analytic_kinematics,
            Hernquist_approx=hernquist_approx,
            MGE_light=MGE_light,
            MGE_mass=False,
            kwargs_mge_light=kwargs_mge_light,
            sampling_number=sampling_number,
            num_psf_sampling=num_psf_sampling,
            num_kin_sampling=num_kin_sampling,
        )
        self._kwargs_lens_light = kwargs_lens_light
        ImageModelPosterior.__init__(
            self, theta_E, theta_E_error, gamma, gamma_error, r_eff, r_eff_error
        )
        AnisotropyConfig.__init__(self, anisotropy_model, r_eff)<|MERGE_RESOLUTION|>--- conflicted
+++ resolved
@@ -43,7 +43,6 @@
         :param gamma_error: 1-sigma uncertainty on power-law slope
         :param r_eff: half-light radius of the deflector (arc seconds)
         :param r_eff_error: uncertainty on half-light radius
-<<<<<<< HEAD
         :param kwargs_aperture: spectroscopic aperture keyword arguments, see
         lenstronomy.Galkin.aperture for options
         :param kwargs_seeing: seeing condition of spectroscopic observation, corresponds
@@ -54,15 +53,7 @@
             MamonLokasAnisotropy() class of lenstronomy.GalKin.anisotropy
         :param multi_observations: bool, if True, interprets kwargs_aperture and
             kwargs_seeing as lists of multiple observations
-=======
-        :param kwargs_aperture: spectroscopic aperture keyword arguments, see lenstronomy.Galkin.aperture for options
-        :param kwargs_seeing: seeing condition of spectroscopic observation, corresponds to kwargs_psf in the GalKin module specified in lenstronomy.GalKin.psf
-        :param kwargs_numerics_galkin: numerical settings for the integrated line-of-sight velocity dispersion
-        :param anisotropy_model: type of stellar anisotropy model. See details in MamonLokasAnisotropy() class of lenstronomy.GalKin.anisotropy
-        :param multi_observations: bool, if True, interprets kwargs_aperture and kwargs_seeing as lists of multiple
-         observations
         :param lens_model_list: keyword argument list of lens model (optional)
->>>>>>> bb4bded4
         :param kwargs_lens_light: keyword argument list of lens light model (optional)
         :param kwargs_mge_light: keyword arguments that go into the MGE decomposition
             routine
