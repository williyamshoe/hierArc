__author__ = "martin-millon"

import glob
import os

import numpy as np


class Chain(object):
    """Chain class to have a convenient way to manipulate posteriors distributions of
    some experiments."""

    def __init__(
        self,
        kw,
        probe,
        params,
        default_weights,
        cosmology,
        loglsamples=None,
        rescale=True,
    ):
        """

        :param kw: (str). Planck base cosmology keyword. For example, "base" or
            "base_omegak". See https://wiki.cosmos.esa.int/planck-legacy-archive/index.php/Cosmological_Parameters.
        :param probe: (str). Planck probe combination. For example,
            "plikHM_TTTEEE_lowl_lowE" for default Planck results
        :param params: (dictionnary). Dictionnary containing the samples.
        :param default_weights: (numpy array). Default weights associated to the samples.
        :param cosmology: (str). Astropy cosmology
        :param loglsamples: (numpy array). Corresponding Loglikelihood of the samples
            (optionnal).
        :param rescale: (bool). Rescale the chains between 0 and 1 for all
            parameters. This is absolutely necessary if you want to evaluate a KDE on
            these chains.
        """
        self.kw = kw
        self.probe = probe
        self.params = params
        self.weights = {"default": default_weights}
        self.cosmology = cosmology
        self.loglsamples = loglsamples
        self.rescale = rescale
        if self.rescale:
            self.rescale_dic = {"rescaled": False}
            self.rescale_to_unity()

    def __str__(self):
        """Print the identifier of the Chain.

        :return:
        """
        return "%s_%s" % (self.kw, self.probe)

    def list_params(self):
        """List the cosmo parameters that are not empty :return: List of parameter
        name."""
        return [p for p in self.params.keys() if len(self.params[p]) > 0]

    def list_weights(self):
        """List the existing weights :return: Array of weights."""
        return [w for w in self.weights.keys() if len(self.weights[w]) > 0]

    def fill_default(self, param, default_val, nsamples=None, verbose=False):
        """Fill an empty default param with a default value.

        :param param: (string) Name of the parameter to fill with default value
        :param default_val: (float). Default value.
        :param nsamples: (int). Number of samples in the Chain. If None, it will take
            the same number of samples as for the other parameters
        :param verbose: (bool).
        """
        assert len(self.params[param]) == 0
        if nsamples is None:
            lp = self.list_params()
            assert len(lp) > 0
            nsamples = len(self.params[lp[0]])

        self.params[param] = np.ones(nsamples) * default_val
        if verbose:
            print("filled %s with value %f" % (param, default_val))

    def fill_default_array(self, param, default_array, verbose=False):
        """Fill an empty default param with a default array.

        :param param: (str). Name of the parameter
        :param default_array: (numpy array). Must have the same dimension as the
            samples.
        :param verbose: (bool).
        """

        lp = self.list_params()
        assert len(lp) > 0
        nsamples = len(self.params[lp[0]])
        assert len(default_array) == nsamples

        if param not in self.params.keys():
            if verbose:
                print("Creating a new parameter.")

        self.params[param] = default_array
        if verbose:
            print("filled %s" % (param))

    def create_param(self, param_key):
        """Add a new parameter to the Chain.

        :param param_key: (str). Parameter name.
        """
        self.params[param_key] = []

    def rescale_to_unity(self, verbose=False):
        """Rescale all parameter chains between 0 and 1.

        :param verbose: (bool).
        """
        if self.rescale_dic["rescaled"]:
            raise RuntimeError("Your data are already rescaled!")
        else:
            for p in self.params.keys():
                max, min = np.max(self.params[p]), np.min(self.params[p])
                self.params[p] = (self.params[p] - min) / (max - min)
                self.rescale_dic[p] = [max, min]

                if verbose:
                    print("Rescaled parameter %s between 0 and 1" % p)
            self.rescale_dic["rescaled"] = True

    def rescale_from_unity(self, verbose=False):
        """Rescale all parameter chains to their original values.

        :param verbose: (bool).
        """
        if not self.rescale_dic["rescaled"]:
            raise RuntimeError(
                "Your data are not rescaled, call rescale_to_unity() first"
            )
        else:
            for p in self.params.keys():
                max, min = self.rescale_dic[p]
                self.params[p] = ((max - min)) * self.params[p] + min
                if verbose:
                    print("Rescaled parameter %s to original scale." % p)

            self.rescale_dic["rescaled"] = False


def import_Planck_chain(datapath, kw, probe, params, cosmology, rescale=True):
    """Special function to parse Planck files. Return a Chain object.

    :param datapath: (str). Path to the Planck chain
    :param kw: (str). Planck base cosmology keyword. For example, "base" or
        "base_omegak". See https://wiki.cosmos.esa.int/planck-legacy-archive/index.php/Cosmological_Parameters.
    :param datapath: (str). Path to the Planck chain :param kw: (str). Planck base
        cosmology keyword. For example, "base" or "base_omegak". See
        https://wiki.cosmos.esa.int/planck-legacy-
    :param datapath: (str). Path to the Planck chain :param kw: (str). Planck base
<<<<<<< HEAD
        cosmology keyword. For example, "base" or "base_omegak". See
        https://wiki.cosmos.esa.int/planck-legacy-archive/index.php/Cosmological_Parameters.
    :param datapath: (str). Path to the Planck chain
    :param kw: (str). Planck base cosmology keyword. For example, "base" or
        "base_omegak". See https://wiki.cosmos.esa.int/planck-legacy-
    :param datapath: (str). Path to the Planck chain
    :param kw: (str). Planck base cosmology keyword. For example, "base" or
        "base_omegak". See https://wiki.cosmos.esa.int/planck-legacy-archive/index.php/Cosmological_Parameters.
=======
    cosmology keyword. For example, "base" or "base_omegak". See
    https://wiki.cosmos.esa.int/planck-legacy-archive/index.php/Cosmological_Parameters.
     :param datapath: (str). Path to the Planck chain :param kw: (str). Planck base
    cosmology keyword. For example, "base" or "base_omegak". See
    https://wiki.cosmos.esa.int/planck-legacy-
     :param datapath: (str). Path to the Planck chain :param kw: (str). Planck base
    cosmology keyword. For example, "base" or     "base_omegak". See
    https://wiki.cosmos.esa.int/planck-legacy-archive/index.php/Cosmological_Parameters.
     :param datapath: (str). Path to the Planck chain :param kw: (str). Planck base
    cosmology keyword. For example, "base" or     "base_omegak". See
    https://wiki.cosmos.esa.int/planck-legacy-
    :param datapath: (str). Path to the Planck chain
    :param kw: (str). Planck base cosmology keyword. For example, "base" or
        "base_omegak". See https://wiki.cosmos.esa.int/planck-legacy-
        archive/index.php/Cosmological_Parameters.
    :param datapath: (str). Path to the Planck chain
    :param kw: (str). Planck base cosmology keyword. For example, "base" or
        "base_omegak". See https://wiki.cosmos.esa.int/planck-legacy-
    :param datapath: (str). Path to the Planck chain
    :param kw: (str). Planck base cosmology keyword. For example, "base" or
        "base_omegak". See https://wiki.cosmos.esa.int/planck-legacy-
        archive/index.php/Cosmological_Parameters.
>>>>>>> bb4bded4
    :param datapath: (str). Path to the Planck chain
    :param kw: (str). Planck base cosmology keyword. For example, "base" or
        "base_omegak". See https://wiki.cosmos.esa.int/planck-legacy-
    :param datapath: (str). Path to the Planck chain
    :param kw: (str). Planck base cosmology keyword. For example, "base" or
        "base_omegak". See https://wiki.cosmos.esa.int/planck-legacy-archive/index.php/Cosmological_Parameters.
    :param datapath: (str). Path to the Planck chain
    :param kw: (str). Planck base cosmology keyword. For example, "base" or
        "base_omegak". See https://wiki.cosmos.esa.int/planck-legacy-archive/index.php/Cosmological_Parameters.
    :param probe: (str). Planck probe combination. For example,
        "plikHM_TTTEEE_lowl_lowE" for default Planck results
    :param params: (list). List of cosmological parameters. ["h0", "om"] for FLCDM.
    :param cosmology: (str). Astropy cosmology
    :param rescale: (bool). Rescale the chains between 0 and 1 for all parameters. This
        is absolutely necessary if you want to evaluate a KDE on these chains.
    :return: Chain object.
    """
    # the planck chains are usually split in four files
    chainspaths = glob.glob(
        "%s/%s_%s_?.txt" % (os.path.join(datapath, kw, probe), kw, probe)
    )
    allchainspath = "%s/%s_%s-all.txt" % (os.path.join(datapath, kw, probe), kw, probe)

    # read paramfiles and collect indexes of the interesting cosmological parameters
    params_all = open(
        "%s/%s_%s.paramnames" % (os.path.join(datapath, kw, probe), kw, probe)
    ).readlines()

    params_values, params_index = {}, {}
    for p in params:
        params_values[p] = []
        params_index[p] = None

    # Not all the chains have all the parameters we are interested in. We want to standardise them for our use
    # Here, we browse the chains params, looking for the parameters of interest.
    # We corresponding index is +2, since the first two parameters of each sample (weights ) are not in params
    for ind, line in enumerate(params_all):
        if "omegal*\t\\Omega_\\Lambda\n" in line:
            params_index["ol"] = ind + 2

        elif "ns\tn_s\n" in line:
            params_index["ns"] = ind + 2

        elif "H0*\tH_0\n" in line:
            params_index["h0"] = ind + 2

        elif "omegam*\t\\Omega_m\n" in line:
            params_index["om"] = ind + 2

        elif "mnu\t\\Sigma m_\\nu\n" in line:  # pragma: no cover
            params_index["mnu"] = ind + 2

        elif "nnu\tN_{eff}\n" in line:  # pragma: no cover
            params_index["nnu"] = ind + 2

        elif "omegak\t\\Omega_K\n" in line:  # pragma: no cover
            params_index["ok"] = ind + 2

        elif "w\tw\n" in line:  # pragma: no cover
            params_index["w"] = ind + 2
            params_index["w0"] = ind + 2

        elif "wa\tw_a\n" in line:  # pragma: no cover
            params_index["wa"] = ind + 2

        elif (
            "meffsterile\tm_{\\nu,{\\rm{sterile}}}^{\\rm{eff}}\n" in line
        ):  # pragma: no cover
            params_index["meffsterile"] = ind + 2

    default_weights = []
    logl_samples = []
    for chainspath in chainspaths:
        with open(chainspath, "r") as chain:
            samples = [line.split() for line in chain.readlines()]
            for p in params:
                if params_index[p] is not None:
                    params_values[p] += [s[params_index[p]] for s in samples]
            default_weights += [
                s[0] for s in samples
            ]  # weights are always the first element of a chain
            logl_samples += [
                s[1] for s in samples
            ]  # loglikelihood is the second element

    # fallback to numpy arrays with floats...should be default but is not...?
    for p in params:
        params_values[p] = np.array([float(v) for v in params_values[p]])

    default_weights = np.array([float(v) for v in default_weights])
    logl_samples = np.array([float(v) for v in logl_samples])

    return Chain(
        kw=kw,
        probe=probe,
        params=params_values,
        default_weights=default_weights,
        cosmology=cosmology,
        loglsamples=logl_samples,
        rescale=rescale,
    )


def rescale_vector_from_unity(vector, rescale_dic, keys):
    """Restore the original scaling of the samples, given the value in `rescale_dic`.

    :param vector: (numpy array). Vector to be rescaled.
    :param rescale_dic: (dictionnary). Contains the min and max value for each
        parameters.
    :param keys: (list). Contain the name of the parameter to be rescaled. all keys must
        be in the rescale_dic.
    :return:
    """
    for i, key in enumerate(keys):
        max, min = rescale_dic[key]
        vector[:, i] = ((max - min)) * vector[:, i] + min
    return vector


def rescale_vector_to_unity(vector, rescale_dic, keys):
    """Rescale a vector accroding to the min adn max value provided in rescale_dic.

    :param vector: (numpy array). Vector to be rescaled.
    :param rescale_dic: (dictionnary). Contains the min and max value for each
        parameters.
    :param keys: Contain the name of the parameter to be rescaled. all keys must be in
        the rescale_dic.
    :return:
    """
    for i, key in enumerate(keys):
        max, min = rescale_dic[key]
        vector[:, i] = (vector[:, i] - min) / (max - min)
    return vector<|MERGE_RESOLUTION|>--- conflicted
+++ resolved
@@ -151,53 +151,8 @@
 
     :param datapath: (str). Path to the Planck chain
     :param kw: (str). Planck base cosmology keyword. For example, "base" or
-        "base_omegak". See https://wiki.cosmos.esa.int/planck-legacy-archive/index.php/Cosmological_Parameters.
-    :param datapath: (str). Path to the Planck chain :param kw: (str). Planck base
-        cosmology keyword. For example, "base" or "base_omegak". See
-        https://wiki.cosmos.esa.int/planck-legacy-
-    :param datapath: (str). Path to the Planck chain :param kw: (str). Planck base
-<<<<<<< HEAD
-        cosmology keyword. For example, "base" or "base_omegak". See
+        "base_omegak". See
         https://wiki.cosmos.esa.int/planck-legacy-archive/index.php/Cosmological_Parameters.
-    :param datapath: (str). Path to the Planck chain
-    :param kw: (str). Planck base cosmology keyword. For example, "base" or
-        "base_omegak". See https://wiki.cosmos.esa.int/planck-legacy-
-    :param datapath: (str). Path to the Planck chain
-    :param kw: (str). Planck base cosmology keyword. For example, "base" or
-        "base_omegak". See https://wiki.cosmos.esa.int/planck-legacy-archive/index.php/Cosmological_Parameters.
-=======
-    cosmology keyword. For example, "base" or "base_omegak". See
-    https://wiki.cosmos.esa.int/planck-legacy-archive/index.php/Cosmological_Parameters.
-     :param datapath: (str). Path to the Planck chain :param kw: (str). Planck base
-    cosmology keyword. For example, "base" or "base_omegak". See
-    https://wiki.cosmos.esa.int/planck-legacy-
-     :param datapath: (str). Path to the Planck chain :param kw: (str). Planck base
-    cosmology keyword. For example, "base" or     "base_omegak". See
-    https://wiki.cosmos.esa.int/planck-legacy-archive/index.php/Cosmological_Parameters.
-     :param datapath: (str). Path to the Planck chain :param kw: (str). Planck base
-    cosmology keyword. For example, "base" or     "base_omegak". See
-    https://wiki.cosmos.esa.int/planck-legacy-
-    :param datapath: (str). Path to the Planck chain
-    :param kw: (str). Planck base cosmology keyword. For example, "base" or
-        "base_omegak". See https://wiki.cosmos.esa.int/planck-legacy-
-        archive/index.php/Cosmological_Parameters.
-    :param datapath: (str). Path to the Planck chain
-    :param kw: (str). Planck base cosmology keyword. For example, "base" or
-        "base_omegak". See https://wiki.cosmos.esa.int/planck-legacy-
-    :param datapath: (str). Path to the Planck chain
-    :param kw: (str). Planck base cosmology keyword. For example, "base" or
-        "base_omegak". See https://wiki.cosmos.esa.int/planck-legacy-
-        archive/index.php/Cosmological_Parameters.
->>>>>>> bb4bded4
-    :param datapath: (str). Path to the Planck chain
-    :param kw: (str). Planck base cosmology keyword. For example, "base" or
-        "base_omegak". See https://wiki.cosmos.esa.int/planck-legacy-
-    :param datapath: (str). Path to the Planck chain
-    :param kw: (str). Planck base cosmology keyword. For example, "base" or
-        "base_omegak". See https://wiki.cosmos.esa.int/planck-legacy-archive/index.php/Cosmological_Parameters.
-    :param datapath: (str). Path to the Planck chain
-    :param kw: (str). Planck base cosmology keyword. For example, "base" or
-        "base_omegak". See https://wiki.cosmos.esa.int/planck-legacy-archive/index.php/Cosmological_Parameters.
     :param probe: (str). Planck probe combination. For example,
         "plikHM_TTTEEE_lowl_lowE" for default Planck results
     :param params: (list). List of cosmological parameters. ["h0", "om"] for FLCDM.
